import { useState, useMemo, useRef, useEffect } from 'react';
// NotificationSection removed — rendering unified list below
import { Search, Calendar as CalendarIcon, Send } from 'lucide-react';
import { Calendar } from '../../../components/ui/calendar';
import { format } from 'date-fns';
import { notificationService } from '../../../services/notifications';
import BroadcastNotification from '../../../components/BroadcastNotification/BroadcastNotification';
import type { 
  Notification as NotificationServiceType
} from '../../../services/notifications';
import type { 
  NotificationActions, 
  NotificationType, 
  EscalationTarget, 
  MutedVendor 
} from '../../../types/notifications';

export default function Notifications() {
  const [notifications, setNotifications] = useState<NotificationServiceType[]>([]);
  const [mutedVendors, setMutedVendors] = useState<MutedVendor[]>([]);
  const [showUnreadOnly, setShowUnreadOnly] = useState<boolean>(false);
  const [selectedType, setSelectedType] = useState<'all' | NotificationType>('all')
  const [dateFrom, setDateFrom] = useState<Date>()
  const [dateTo, setDateTo] = useState<Date>()
  const [showFromCalendar, setShowFromCalendar] = useState(false)
  const [showToCalendar, setShowToCalendar] = useState(false)
  const [showBroadcast, setShowBroadcast] = useState<boolean>(false)
  
  const fromCalendarRef = useRef<HTMLDivElement>(null)
  const toCalendarRef = useRef<HTMLDivElement>(null)

  // Initialize notifications on mount
  useEffect(() => {
    const loadNotifications = async () => {
      try {
        await notificationService.fetchNotifications()
      } catch (error) {
        console.error('Failed to load notifications:', error)
      }
    }

    loadNotifications()

    // Subscribe to notification updates
    const unsubscribe = notificationService.subscribe((updatedNotifications) => {
      setNotifications(updatedNotifications)
    })

    return () => {
      unsubscribe()
    }
  }, [])

  // Close calendars when clicking outside
  useEffect(() => {
    const handleClickOutside = (event: MouseEvent) => {
      if (fromCalendarRef.current && !fromCalendarRef.current.contains(event.target as Node)) {
        setShowFromCalendar(false)
      }
      if (toCalendarRef.current && !toCalendarRef.current.contains(event.target as Node)) {
        setShowToCalendar(false)
      }
    }

    document.addEventListener('mousedown', handleClickOutside)
    return () => document.removeEventListener('mousedown', handleClickOutside)
  }, [])

  // Filter notifications based on current filters
  const filteredNotifications = useMemo(() => {
    let filtered = [...notifications];

    // Filter by read status
    if (showUnreadOnly) {
      filtered = filtered.filter(n => n.status !== 'READ');
    }

    // Filter by date (on or after selected date)
    if (dateFrom) {
      const filterDate = new Date(dateFrom);
      filterDate.setHours(0, 0, 0, 0); // Start of day
      filtered = filtered.filter(n => {
        const notifDate = new Date(n.createdAt);
        notifDate.setHours(0, 0, 0, 0);
        return notifDate >= filterDate;
      });
    }

    // Filter by end date (on or before end date)
    if (dateTo) {
      const filterEndDate = new Date(dateTo);
      filterEndDate.setHours(23, 59, 59, 999); // End of day
      filtered = filtered.filter(n => {
        const notifDate = new Date(n.createdAt);
        return notifDate <= filterEndDate;
      });
    }

    // Sort by timestamp (newest first) and then by priority
    filtered.sort((a, b) => {
      // First sort by unread status
      if (a.status !== b.status) {
        return a.status !== 'READ' ? -1 : 1;
      }
      
      // Then by priority
      const priorityOrder = { 'URGENT': 4, 'HIGH': 3, 'MEDIUM': 2, 'LOW': 1 };
      const aPriority = priorityOrder[a.priority];
      const bPriority = priorityOrder[b.priority];
      
      if (aPriority !== bPriority) {
        return bPriority - aPriority;
      }
      
      // Finally by timestamp
      return new Date(b.createdAt).getTime() - new Date(a.createdAt).getTime();
    });

    return filtered;
  }, [notifications, showUnreadOnly, dateFrom, dateTo]);

  // (grouping removed — unified list used)

  // (totals removed - not used by simplified controls)

  // Notification actions using the service
  const actions: NotificationActions = {
    onMarkAsRead: async (notificationId: string) => {
      await notificationService.markAsRead(notificationId);
    },
    
    onMarkAllAsRead: async () => {
      await notificationService.markAllAsRead();
    },
    
    onMuteVendor: (vendorId: string, vendorName: string) => {
      const newMutedVendor: MutedVendor = {
        id: vendorId,
        name: vendorName,
        mutedAt: new Date(),
        mutedBy: 'current-admin' // In real app, get from auth context
      };
      setMutedVendors(prev => [...prev, newMutedVendor]);
    },
    
    onUnmuteVendor: (vendorId: string) => {
      setMutedVendors(prev => prev.filter(v => v.id !== vendorId));
    },
    
    onEscalate: (notificationId: string, target: EscalationTarget) => {
      // In a real app, this would make an API call to escalate
      notificationService.markAsRead(notificationId);
      alert(`Notification escalated to ${target.toUpperCase()} team successfully!`);
    }
  };

  // simplified controls do not use external filter callback

  // mutedVendorIds not used with simplified UI

  return (
  <div className="p-4 sm:p-6 lg:p-8 bg-[var(--color-sharktank-bg)] min-h-[calc(100vh-4rem)] font-sans w-full overflow-x-hidden">
      {/* Page Header */}
<<<<<<< HEAD
      <div className="mb-4 sm:mb-6 flex flex-col sm:flex-row sm:items-center sm:justify-between gap-4">
        <h2 className="font-heading text-secondary text-2xl sm:text-3xl lg:text-4xl font-semibold">Notifications</h2>
        <button
          onClick={() => setShowBroadcast(!showBroadcast)}
          className="flex items-center gap-2 px-4 py-2 bg-blue-600 text-white rounded-md hover:bg-blue-700 transition-colors"
        >
          <Send size={16} />
          {showBroadcast ? 'Hide Broadcast' : 'Send Broadcast'}
        </button>
=======
      <div className="mb-4 sm:mb-6">
        <h1 className="text-2xl sm:text-3xl lg:text-4xl font-bold text-heading mb-2">Notifications</h1>
        <p className="text-sm sm:text-base text-gray-600">Stay updated with system alerts and messages</p>
>>>>>>> eb4988f2
      </div>

      {/* Broadcast Notification Panel */}
      {showBroadcast && (
        <div className="mb-6">
          <BroadcastNotification
            onSuccess={() => {
              setShowBroadcast(false);
              // Refresh notifications to potentially show the new broadcast
              notificationService.fetchNotifications();
            }}
            onError={(error) => {
              console.error('Broadcast failed:', error);
              alert(`Failed to send broadcast: ${error}`);
            }}
          />
        </div>
      )}

      {/* Notification Controls (custom) */}
      <div className="flex items-center justify-between mb-6">
        <div className="flex items-center gap-3">
          <button 
            onClick={() => setSelectedType('all')} 
            className={`px-4 py-2 rounded-lg shadow-sm text-sm font-medium transition-all ${
              selectedType === 'all' 
                ? 'bg-[var(--color-accent)] text-white' 
                : 'bg-white text-gray-700 border border-gray-200 hover:border-gray-300'
            }`}
          >
            All Notifications
          </button>
          <button 
            onClick={() => setSelectedType('critical')} 
            className={`px-4 py-2 rounded-lg shadow-sm text-sm font-medium transition-all ${
              selectedType === 'critical'
                ? 'bg-[#BE123C] text-white'
                : 'bg-[#FFEAEA] text-[#BE123C] hover:bg-[#FFDBDB]'
            }`}
          >
            Critical
          </button>
          <button 
            onClick={() => setSelectedType('info')} 
            className={`px-4 py-2 rounded-lg shadow-sm text-sm font-medium transition-all ${
              selectedType === 'info'
                ? 'bg-[#0369A1] text-white'
                : 'bg-[#E6F5FF] text-[#0369A1] hover:bg-[#D0EBFF]'
            }`}
          >
            Information
          </button>
          <button 
            onClick={() => setSelectedType('reminder')} 
            className={`px-4 py-2 rounded-lg shadow-sm text-sm font-medium transition-all ${
              selectedType === 'reminder'
                ? 'bg-[#C2410C] text-white'
                : 'bg-[#FFF6E6] text-[#C2410C] hover:bg-[#FFEFD0]'
            }`}
          >
            Reminder
          </button>
          {mutedVendors.length > 0 && (
            <span className="ml-2 text-sm text-gray-500">Muted: {mutedVendors.length}</span>
          )}
        </div>

        <div className="flex items-center gap-3">
          <div className="bg-white rounded-lg px-3 py-2 w-64 flex items-center gap-2 border border-gray-200">
            <Search className="w-4 h-4 text-gray-400" />
            <input placeholder="Search notifications..." className="flex-1 text-sm placeholder-gray-400 focus:outline-none bg-transparent" />
          </div>
          
          {/* From Date Calendar */}
          <div className="relative" ref={fromCalendarRef}>
            <button
              type="button"
              onClick={() => {
                setShowFromCalendar(!showFromCalendar)
                setShowToCalendar(false)
              }}
              className="bg-white rounded-lg px-3 py-2 border border-gray-200 text-sm focus:border-accent focus:ring-2 focus:ring-accent/20 focus:outline-none transition-all duration-200 flex items-center justify-between min-w-[140px]"
            >
              <span className={dateFrom ? "text-gray-900" : "text-gray-500"}>
                {dateFrom ? format(dateFrom, "PPP") : "From date"}
              </span>
              <CalendarIcon className="h-4 w-4 text-gray-500 ml-2" />
            </button>
            {showFromCalendar && (
              <div className="absolute z-50 mt-2 bg-white border border-gray-200 rounded-md shadow-lg w-full min-w-[320px]">
                <Calendar
                  mode="single"
                  selected={dateFrom}
                  onSelect={(date) => {
                    setDateFrom(date)
                    setShowFromCalendar(false)
                  }}
                  initialFocus
                  className="w-full"
                />
              </div>
            )}
          </div>

          {/* To Date Calendar */}
          <div className="relative" ref={toCalendarRef}>
            <button
              type="button"
              onClick={() => {
                setShowToCalendar(!showToCalendar)
                setShowFromCalendar(false)
              }}
              className="bg-white rounded-lg px-3 py-2 border border-gray-200 text-sm focus:border-accent focus:ring-2 focus:ring-accent/20 focus:outline-none transition-all duration-200 flex items-center justify-between min-w-[140px]"
            >
              <span className={dateTo ? "text-gray-900" : "text-gray-500"}>
                {dateTo ? format(dateTo, "PPP") : "To date"}
              </span>
              <CalendarIcon className="h-4 w-4 text-gray-500 ml-2" />
            </button>
            {showToCalendar && (
              <div className="absolute z-50 mt-2 bg-white border border-gray-200 rounded-md shadow-lg w-full min-w-[320px] right-0">
                <Calendar
                  mode="single"
                  selected={dateTo}
                  onSelect={(date) => {
                    setDateTo(date)
                    setShowToCalendar(false)
                  }}
                  initialFocus
                  disabled={(date) => dateFrom ? date < dateFrom : false}
                  className="w-full"
                />
              </div>
            )}
          </div>

          <button
            type="button"
            onClick={() => setShowUnreadOnly(prev => !prev)}
            className={`px-3 py-2 rounded-lg text-sm font-medium border transition-all duration-200 flex items-center gap-2 ${
              showUnreadOnly
                ? 'bg-[var(--color-secondary)] text-white border-transparent shadow-sm'
                : 'bg-white text-gray-700 border-gray-200 hover:border-gray-300'
            }`}
          >
            {showUnreadOnly ? 'Unread only' : 'All notifications'}
          </button>
        </div>
      </div>

      {/* Unified Notification List in a single white container */}
      <div className="bg-white rounded-lg p-4 space-y-3">
        {(() => {
          // Map notification types to frontend categories for filtering
          const getDisplayType = (notification: NotificationServiceType): string => {
            if (notification.priority === 'URGENT' || notification.priority === 'HIGH') {
              return 'critical';
            } else if (notification.type === 'DISPATCH' || notification.type === 'ASSIGNMENT') {
              return 'reminder';
            } else {
              return 'info';
            }
          };

          const displayNotifications = selectedType === 'all'
            ? filteredNotifications
            : filteredNotifications.filter(n => getDisplayType(n) === selectedType)

          const typeBg: Record<string, string> = {
            critical: '#FFF1F2', // very light red
            info: '#F0F9FF', // very light blue
            reminder: '#FFFBEB' // very light yellow
          }

          const typeBorder: Record<string, string> = {
            critical: '#FCA5A5',
            info: '#93C5FD',
            reminder: '#FBBF24'
          }

          return displayNotifications.map(n => {
            const displayType = getDisplayType(n);
            return (
              <div 
                key={n.id} 
                className="p-3 rounded-md flex items-start justify-between gap-4" 
                style={{ 
                  background: typeBg[displayType] || '#F3F4F6', 
                  borderLeft: `4px solid ${typeBorder[displayType] || '#E5E7EB'}` 
                }}
              >
                <div className="flex-1">
                  <div className="flex items-center justify-between">
                    <h4 className="font-semibold text-secondary">{n.title}</h4>
                    <span className="text-sm text-gray-500">
                      {new Date(n.createdAt).toLocaleString()}
                    </span>
                  </div>
                  <p className="text-sm text-gray-700 mt-2">{n.message}</p>
                  <div className="mt-3 flex flex-wrap items-center gap-3 text-sm text-gray-600">
                    {n.metadata?.vendorId && <span>Vendor: {n.metadata.vendorId}</span>}
                    {n.metadata?.orderId && <span>Order: {n.metadata.orderId}</span>}
                    {n.metadata?.amount && <span>Amount: ₹{n.metadata.amount.toLocaleString()}</span>}
                    <span className="px-2 py-1 bg-gray-100 rounded text-xs">{n.priority}</span>
                  </div>
                </div>

                <div className="flex flex-col items-end gap-2">
                  {n.status !== 'READ' && (
                    <button 
                      onClick={() => actions.onMarkAsRead(n.id)} 
                      className="text-sm bg-white px-3 py-1.5 rounded-md border border-gray-200"
                    >
                      Mark read
                    </button>
                  )}
                  {n.priority === 'URGENT' && (
                    <button 
                      onClick={() => actions.onEscalate(n.id, 'admin' as EscalationTarget)} 
                      className="text-sm bg-[var(--color-accent)] text-[var(--color-button-text)] px-3 py-1.5 rounded-md"
                    >
                      Escalate
                    </button>
                  )}
                  {n.metadata?.vendorId && (
                    <button 
                      onClick={() => actions.onMuteVendor(n.metadata?.vendorId!, `Vendor ${n.metadata?.vendorId}`)} 
                      className="text-sm bg-red-50 text-red-600 px-3 py-1.5 rounded-md"
                    >
                      Mute vendor
                    </button>
                  )}
                </div>
              </div>
            );
          })
        })()}
      </div>

      {/* Empty State */}
      {filteredNotifications.length === 0 && (
        <div className="bg-white rounded-lg shadow-sm border border-gray-200 p-6 sm:p-8 lg:p-12 text-center">
          <div className="text-gray-400 text-2xl sm:text-3xl lg:text-4xl mb-4">🔔</div>
          <h3 className="text-lg sm:text-xl font-semibold text-gray-600 mb-2">No notifications found</h3>
          <p className="text-sm sm:text-base text-gray-500 max-w-md mx-auto leading-relaxed">
            {showUnreadOnly
              ? (selectedType !== 'all'
                  ? `No unread ${selectedType} notifications match your current filters.`
                  : 'All caught up! No unread notifications at this time.')
              : (selectedType !== 'all'
                  ? `No ${selectedType} notifications match your current filters.`
                  : 'All caught up! No notifications at this time.')}
          </p>
        </div>
      )}
    </div>
  );
}

<|MERGE_RESOLUTION|>--- conflicted
+++ resolved
@@ -161,7 +161,7 @@
   return (
   <div className="p-4 sm:p-6 lg:p-8 bg-[var(--color-sharktank-bg)] min-h-[calc(100vh-4rem)] font-sans w-full overflow-x-hidden">
       {/* Page Header */}
-<<<<<<< HEAD
+
       <div className="mb-4 sm:mb-6 flex flex-col sm:flex-row sm:items-center sm:justify-between gap-4">
         <h2 className="font-heading text-secondary text-2xl sm:text-3xl lg:text-4xl font-semibold">Notifications</h2>
         <button
@@ -171,11 +171,7 @@
           <Send size={16} />
           {showBroadcast ? 'Hide Broadcast' : 'Send Broadcast'}
         </button>
-=======
-      <div className="mb-4 sm:mb-6">
-        <h1 className="text-2xl sm:text-3xl lg:text-4xl font-bold text-heading mb-2">Notifications</h1>
-        <p className="text-sm sm:text-base text-gray-600">Stay updated with system alerts and messages</p>
->>>>>>> eb4988f2
+
       </div>
 
       {/* Broadcast Notification Panel */}
