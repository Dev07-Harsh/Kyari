import { useState, useMemo, useEffect } from 'react'
import { useNavigate } from 'react-router-dom'
import { BarChart3, Users, Package, Filter } from 'lucide-react'
import { Pagination, KPICard, CSVPDFExportButton } from '../../../components'
import { vendorTrackingApi, type VendorTrackingDashboardResponse } from '../../../services/vendorTrackingApi'

interface FilterState {
  vendor: string;
  fillRateMin: string;
  fillRateMax: string;
  slaMin: string;
  slaMax: string;
}

// Use the imported types from the API service
type DashboardData = VendorTrackingDashboardResponse;

export default function VendorTracking() {
  const navigate = useNavigate()
  
  // State management
  const [dashboardData, setDashboardData] = useState<DashboardData | null>(null)
  const [loading, setLoading] = useState(true)
  const [error, setError] = useState<string | null>(null)
  
  // Pagination state
  const [page, setPage] = useState(1)
  const pageSize = 10
  
  // Filter state
  const [showFilters, setShowFilters] = useState(false)
  const [filters, setFilters] = useState<FilterState>({
    vendor: '',
    fillRateMin: '',
    fillRateMax: '',
    slaMin: '',
    slaMax: ''
  })
  // Loading state for vendor table (shows Orders-style loading UI)
  const [isLoadingVendors, setIsLoadingVendors] = useState(false)
  
  // Fetch dashboard data
  useEffect(() => {
    const fetchDashboardData = async () => {
      try {
        setLoading(true)
        const data = await vendorTrackingApi.getVendorTrackingDashboard()
        setDashboardData(data)
      } catch (err) {
        const errorMessage = err instanceof Error ? err.message : 'Failed to fetch vendor data'
        setError(`API Error: ${errorMessage}. Please check if the backend server is running.`)
        console.error('Error fetching vendor data:', err)
      } finally {
        setLoading(false)
      }
    }

    fetchDashboardData()
  }, [])
  
  // Filter logic
  const filteredVendors = useMemo(() => {
    if (!dashboardData?.vendors) return []
    
    return dashboardData.vendors.filter(vendor => {
      if (filters.vendor && !vendor.vendor.companyName.toLowerCase().includes(filters.vendor.toLowerCase())) return false
      if (filters.fillRateMin && vendor.metrics.fillRate < parseInt(filters.fillRateMin)) return false
      if (filters.fillRateMax && vendor.metrics.fillRate > parseInt(filters.fillRateMax)) return false
      if (filters.slaMin && vendor.metrics.slaCompliance < parseInt(filters.slaMin)) return false
      if (filters.slaMax && vendor.metrics.slaCompliance > parseInt(filters.slaMax)) return false
      return true
    })
  }, [dashboardData, filters])
  
  const totalPages = Math.max(1, Math.ceil(filteredVendors.length / pageSize))
  const startIndex = (page - 1) * pageSize
  const endIndex = Math.min(startIndex + pageSize, filteredVendors.length)
  const pageVendors = filteredVendors.slice(startIndex, endIndex)
  
  const handleVendorClick = (vendorId: string) => {
    navigate(`/admin/vendors/${vendorId}`)
  }
  
  const getPerformanceColor = (value: number, threshold: { good: number; fair: number }) => {
    if (value >= threshold.good) return 'text-green-600'
    if (value >= threshold.fair) return 'text-yellow-600'
    return 'text-red-600'
  }
  
  const getStatusColor = (status: string) => {
    switch (status) {
      case 'ACTIVE': return 'text-green-600 bg-green-50'
      case 'INACTIVE': return 'text-yellow-600 bg-yellow-50'
      case 'NO_ORDERS': return 'text-gray-600 bg-gray-50'
      default: return 'text-gray-600 bg-gray-50'
    }
  }
  
  const handleFilterChange = (key: keyof FilterState, value: string) => {
    setFilters(prev => ({ ...prev, [key]: value }))
    setPage(1) // Reset to first page when filter changes
  }
  
  const handleResetFilters = () => {
    setFilters({
      vendor: '',
      fillRateMin: '',
      fillRateMax: '',
      slaMin: '',
      slaMax: ''
    })
    setPage(1)
  }
  
  const handleExportCSV = () => {
    const headers = ['Vendor', 'Fill Rate (%)', 'SLA (%)', 'Total Orders', 'Active Orders', 'Avg Fulfillment (days)', 'Status']
    const csvContent = [
      headers.join(','),
      ...filteredVendors.map(vendor => [
        `"${vendor.vendor.companyName}"`,
        vendor.metrics.fillRate,
        vendor.metrics.slaCompliance,
        vendor.metrics.totalOrders,
        vendor.metrics.activeOrders,
        vendor.metrics.avgFulfillmentTime,
        vendor.status
      ].join(','))
    ].join('\n')

    const blob = new Blob([csvContent], { type: 'text/csv' })
    const url = window.URL.createObjectURL(blob)
    const a = document.createElement('a')
    a.href = url
    a.download = `vendors-${new Date().toISOString().split('T')[0]}.csv`
    a.click()
    window.URL.revokeObjectURL(url)
  }

  const handleExportPDF = () => {
    const content = filteredVendors.map(vendor => 
      `${vendor.vendor.companyName} | Fill Rate: ${vendor.metrics.fillRate}% | SLA: ${vendor.metrics.slaCompliance}% | Orders: ${vendor.metrics.totalOrders} | Active: ${vendor.metrics.activeOrders} | Avg Fulfillment: ${vendor.metrics.avgFulfillmentTime}d`
    ).join('\n')
    
    const blob = new Blob([content], { type: 'text/plain' })
    const url = window.URL.createObjectURL(blob)
    const a = document.createElement('a')
    a.href = url
    a.download = `vendors-${new Date().toISOString().split('T')[0]}.txt`
    a.click()
    window.URL.revokeObjectURL(url)
  }

  if (loading) {
    return (
      <div className="p-4 sm:p-6 lg:p-8 bg-[var(--color-sharktank-bg)] min-h-screen font-sans w-full overflow-x-hidden flex items-center justify-center">
        <div className="text-center">
          <div className="animate-spin rounded-full h-12 w-12 border-b-2 border-accent mx-auto mb-4"></div>
          <p className="text-gray-600">Loading vendor data...</p>
        </div>
      </div>
    )
  }

  if (error) {
    return (
      <div className="p-4 sm:p-6 lg:p-8 bg-[var(--color-sharktank-bg)] min-h-screen font-sans w-full overflow-x-hidden flex items-center justify-center">
        <div className="text-center">
          <p className="text-red-600 mb-4">{error}</p>
          <button 
            onClick={() => window.location.reload()} 
            className="px-4 py-2 bg-accent text-white rounded-md hover:bg-accent/90"
          >
            Retry
          </button>
        </div>
      </div>
    )
  }

  return (
    <div className="p-4 sm:p-6 lg:p-8 bg-[var(--color-sharktank-bg)] min-h-screen font-sans w-full overflow-x-hidden">
      {/* Page Header */}
      <div className="mb-6 sm:mb-10">
        <h1 className="text-2xl sm:text-3xl lg:text-4xl font-bold text-heading mb-2">Vendor Tracking</h1>
        <p className="text-sm sm:text-base text-gray-600">Monitor vendor performance and health metrics</p>
      </div>

      <div className="grid grid-cols-1 md:grid-cols-2 lg:grid-cols-4 gap-4 sm:gap-6 mb-4 sm:mb-6">
        <KPICard
          title="Total Vendors"
          value={dashboardData?.summary.totalVendors || 0}
          subtitle="Active vendors in system"
          icon={<Users size={32} />}
        />
        <KPICard
          title="Avg Fill Rate"
          value={`${dashboardData?.summary.averageFillRate || 0}%`}
          subtitle="Overall vendor performance"
          icon={<BarChart3 size={32} />}
        />
        <KPICard
          title="Avg SLA Compliance"
          value={`${dashboardData?.summary.averageSlaCompliance || 0}%`}
          subtitle="Service level agreement"
          icon={<BarChart3 size={32} />}
        />
        <KPICard
          title="Active Orders"
          value={dashboardData?.summary.totalActiveOrders || 0}
          subtitle={`${dashboardData?.summary.totalCompletedOrders || 0} completed`}
          icon={<Package size={32} />}
        />
      </div>

      <div className="bg-transparent rounded-xl">
        <div className="flex flex-col sm:flex-row sm:items-center sm:justify-between gap-3 mb-4">
          <div>
            <h2 className="text-lg sm:text-xl font-semibold mb-2 sm:mb-3 text-[var(--color-heading)]">Vendor health overview</h2>
            <p className="text-sm text-gray-500">Quick look at top vendors and their key metrics.</p>
          </div>
          
          {/* Filter and Export Buttons */}
          <div className="flex flex-col sm:flex-row gap-2">
            <button
              onClick={() => setShowFilters(!showFilters)}
              className="flex items-center justify-center gap-2 px-4 py-3 sm:py-2 bg-white border border-gray-300 text-gray-700 rounded-md hover:bg-gray-50 transition-colors min-h-[44px] sm:min-h-auto w-full sm:w-auto"
            >
              <Filter size={16} className="flex-shrink-0" />
              <span className="text-sm">Filter</span>
            </button>
            <CSVPDFExportButton
              onExportCSV={handleExportCSV}
              onExportPDF={handleExportPDF}
            />
          </div>
        </div>
        
        {/* Filter Section */}
        {showFilters && (
          <div className="bg-white rounded-lg shadow-sm border border-gray-200 p-4 sm:p-6 mb-4">
            <div className="grid grid-cols-1 sm:grid-cols-2 lg:grid-cols-4 gap-4">
              <div>
                <label className="block text-sm font-medium text-gray-700 mb-2">Vendor Name</label>
                <input
                  type="text"
                  value={filters.vendor}
                  onChange={(e) => handleFilterChange('vendor', e.target.value)}
                  placeholder="Search vendor..."
                  className="w-full px-3 py-2 text-sm border border-gray-300 rounded-md hover:border-accent focus:border-accent focus:ring-2 focus:ring-accent/20 focus:outline-none transition-all duration-200 min-h-[44px]"
                />
              </div>

              <div>
                <label className="block text-sm font-medium text-gray-700 mb-2">Fill Rate Range (%)</label>
                <div className="flex gap-2">
                  <input
                    type="number"
                    value={filters.fillRateMin}
                    onChange={(e) => handleFilterChange('fillRateMin', e.target.value)}
                    placeholder="Min"
                    min="0"
                    max="100"
                    className="w-full px-3 py-2 text-sm border border-gray-300 rounded-md hover:border-accent focus:border-accent focus:ring-2 focus:ring-accent/20 focus:outline-none transition-all duration-200 min-h-[44px]"
                  />
                  <input
                    type="number"
                    value={filters.fillRateMax}
                    onChange={(e) => handleFilterChange('fillRateMax', e.target.value)}
                    placeholder="Max"
                    min="0"
                    max="100"
                    className="w-full px-3 py-2 text-sm border border-gray-300 rounded-md hover:border-accent focus:border-accent focus:ring-2 focus:ring-accent/20 focus:outline-none transition-all duration-200 min-h-[44px]"
                  />
                </div>
              </div>

              <div>
                <label className="block text-sm font-medium text-gray-700 mb-2">SLA Range (%)</label>
                <div className="flex gap-2">
                  <input
                    type="number"
                    value={filters.slaMin}
                    onChange={(e) => handleFilterChange('slaMin', e.target.value)}
                    placeholder="Min"
                    min="0"
                    max="100"
                    className="w-full px-3 py-2 text-sm border border-gray-300 rounded-md hover:border-accent focus:border-accent focus:ring-2 focus:ring-accent/20 focus:outline-none transition-all duration-200 min-h-[44px]"
                  />
                  <input
                    type="number"
                    value={filters.slaMax}
                    onChange={(e) => handleFilterChange('slaMax', e.target.value)}
                    placeholder="Max"
                    min="0"
                    max="100"
                    className="w-full px-3 py-2 text-sm border border-gray-300 rounded-md hover:border-accent focus:border-accent focus:ring-2 focus:ring-accent/20 focus:outline-none transition-all duration-200 min-h-[44px]"
                  />
                </div>
              </div>

              <div>
                <label className="block text-sm font-medium text-gray-700 mb-2">Actions</label>
                <div className="flex flex-col sm:flex-row gap-2">
                  <button
                    onClick={handleResetFilters}
                    className="px-4 py-2 border border-secondary rounded-md text-secondary font-medium hover:bg-gray-50 text-sm min-h-[44px]"
                  >
                    Reset
                  </button>
                </div>
              </div>
            </div>
          </div>
        )}
        
<<<<<<< HEAD
        {isLoadingVendors ? (
          <div className="bg-white rounded-xl p-12 text-center">
            <div className="w-12 h-12 border-4 border-accent border-t-transparent rounded-full animate-spin mx-auto mb-4"></div>
            <p className="text-gray-500">Loading vendors...</p>
          </div>
        ) : (
          <>
            {/* Desktop Table View */}
            <div className="hidden md:block bg-header-bg rounded-xl overflow-hidden">
              <table className="w-full border-separate border-spacing-0">
                <thead>
                  <tr style={{ background: 'var(--color-accent)' }}>
                    <th className="text-left p-3 font-heading font-normal" style={{ color: 'var(--color-button-text)' }}>Vendor</th>
                    <th className="text-left p-3 font-heading font-normal" style={{ color: 'var(--color-button-text)' }}>Fill rate</th>
                    <th className="text-left p-3 font-heading font-normal" style={{ color: 'var(--color-button-text)' }}>SLA</th>
                    <th className="text-left p-3 font-heading font-normal" style={{ color: 'var(--color-button-text)' }}>Avg invoice (days)</th>
                    <th className="text-left p-3 font-heading font-normal" style={{ color: 'var(--color-button-text)' }}>Avg ticket (days)</th>
                  </tr>
                </thead>
                <tbody>
                  {pageVendors.map((vendor) => (
                    <tr 
                      key={vendor.id}
                      className="border-b border-gray-100 hover:bg-gray-50 bg-white transition-colors cursor-pointer"
                      onClick={() => handleVendorClick(vendor.id)}
                    >
                      <td className="p-3 font-semibold text-secondary">{vendor.name}</td>
                      <td className={`p-3 text-sm font-semibold ${getPerformanceColor(vendor.fillRate, { good: 90, fair: 85 })}`}>
                        {vendor.fillRate}%
                      </td>
                      <td className={`p-3 text-sm font-semibold ${getPerformanceColor(vendor.sla, { good: 88, fair: 83 })}`}>
                        {vendor.sla}%
                      </td>
                      <td className="p-3 text-sm text-gray-700">{vendor.avgInvoice}</td>
                      <td className="p-3 text-sm text-gray-700">{vendor.avgTicket}</td>
                    </tr>
                  ))}
                </tbody>
              </table>
              {/* Desktop Pagination */}
              <Pagination
                currentPage={page}
                totalPages={totalPages}
                totalItems={filteredVendors.length}
                startIndex={startIndex}
                endIndex={endIndex}
                onPageChange={setPage}
                variant="desktop"
                itemLabel="vendors"
              />
            </div>

            {/* Mobile Card View */}
            <div className="md:hidden space-y-3">
              {pageVendors.map((vendor) => (
                <div 
                  key={vendor.id}
                  className="rounded-xl p-4 border border-gray-200 bg-white cursor-pointer hover:bg-gray-50 transition-colors"
                  onClick={() => handleVendorClick(vendor.id)}
                >
                  <div className="font-semibold text-secondary text-lg mb-3">{vendor.name}</div>
                  <div className="grid grid-cols-2 gap-3 text-sm">
                    <div>
                      <div className="text-gray-500 block mb-1">Fill Rate</div>
                      <div className={`font-semibold ${getPerformanceColor(vendor.fillRate, { good: 90, fair: 85 })}`}>
                        {vendor.fillRate}%
                      </div>
                    </div>
                    <div>
                      <div className="text-gray-500 block mb-1">SLA</div>
                      <div className={`font-semibold ${getPerformanceColor(vendor.sla, { good: 88, fair: 83 })}`}>
                        {vendor.sla}%
                      </div>
                    </div>
                    <div>
                      <div className="text-gray-500 block mb-1">Avg Invoice</div>
                      <div className="font-medium">{vendor.avgInvoice} days</div>
                    </div>
                    <div>
                      <div className="text-gray-500 block mb-1">Avg Ticket</div>
                      <div className="font-medium">{vendor.avgTicket} days</div>
                    </div>
                  </div>
                </div>
              ))}
              {/* Mobile Pagination */}
              <Pagination
                currentPage={page}
                totalPages={totalPages}
                totalItems={filteredVendors.length}
                startIndex={startIndex}
                endIndex={endIndex}
                onPageChange={setPage}
                variant="mobile"
                itemLabel="vendors"
              />
=======
        {/* Desktop Table View */}
        <div className="hidden md:block bg-header-bg rounded-xl overflow-hidden">
          <table className="w-full border-separate border-spacing-0">
            <thead>
              <tr style={{ background: 'var(--color-accent)' }}>
                <th className="text-left p-3 font-heading font-normal" style={{ color: 'var(--color-button-text)' }}>Vendor</th>
                <th className="text-left p-3 font-heading font-normal" style={{ color: 'var(--color-button-text)' }}>Fill Rate</th>
                <th className="text-left p-3 font-heading font-normal" style={{ color: 'var(--color-button-text)' }}>SLA</th>
                <th className="text-left p-3 font-heading font-normal" style={{ color: 'var(--color-button-text)' }}>Orders</th>
                <th className="text-left p-3 font-heading font-normal" style={{ color: 'var(--color-button-text)' }}>Avg Fulfillment</th>
                <th className="text-left p-3 font-heading font-normal" style={{ color: 'var(--color-button-text)' }}>Status</th>
              </tr>
            </thead>
            <tbody>
              {pageVendors.map((vendor) => (
                <tr 
                  key={vendor.vendorId}
                  className="border-b border-gray-100 hover:bg-gray-50 bg-white transition-colors cursor-pointer"
                  onClick={() => handleVendorClick(vendor.vendorId)}
                >
                  <td className="p-3 font-semibold text-secondary">{vendor.vendor.companyName}</td>
                  <td className={`p-3 text-sm font-semibold ${getPerformanceColor(vendor.metrics.fillRate, { good: 90, fair: 85 })}`}>
                    {vendor.metrics.fillRate}%
                  </td>
                  <td className={`p-3 text-sm font-semibold ${getPerformanceColor(vendor.metrics.slaCompliance, { good: 88, fair: 83 })}`}>
                    {vendor.metrics.slaCompliance}%
                  </td>
                  <td className="p-3 text-sm text-gray-700">
                    <div className="flex flex-col">
                      <span className="font-medium">{vendor.metrics.totalOrders}</span>
                      <span className="text-xs text-gray-500">{vendor.metrics.activeOrders} active</span>
                    </div>
                  </td>
                  <td className="p-3 text-sm text-gray-700">{vendor.metrics.avgFulfillmentTime}d</td>
                  <td className="p-3">
                    <span className={`px-2 py-1 rounded-full text-xs font-medium ${getStatusColor(vendor.status)}`}>
                      {vendor.status}
                    </span>
                  </td>
                </tr>
              ))}
            </tbody>
          </table>
          {/* Desktop Pagination */}
          <Pagination
            currentPage={page}
            totalPages={totalPages}
            totalItems={filteredVendors.length}
            startIndex={startIndex}
            endIndex={endIndex}
            onPageChange={setPage}
            variant="desktop"
            itemLabel="vendors"
          />
        </div>

        {/* Mobile Card View */}
        <div className="md:hidden space-y-3">
          {pageVendors.map((vendor) => (
            <div 
              key={vendor.vendorId}
              className="rounded-xl p-4 border border-gray-200 bg-white cursor-pointer hover:bg-gray-50 transition-colors"
              onClick={() => handleVendorClick(vendor.vendorId)}
            >
              <div className="flex justify-between items-start mb-3">
                <div className="font-semibold text-secondary text-lg">{vendor.vendor.companyName}</div>
                <span className={`px-2 py-1 rounded-full text-xs font-medium ${getStatusColor(vendor.status)}`}>
                  {vendor.status}
                </span>
              </div>
              <div className="grid grid-cols-2 gap-3 text-sm">
                <div>
                  <div className="text-gray-500 block mb-1">Fill Rate</div>
                  <div className={`font-semibold ${getPerformanceColor(vendor.metrics.fillRate, { good: 90, fair: 85 })}`}>
                    {vendor.metrics.fillRate}%
                  </div>
                </div>
                <div>
                  <div className="text-gray-500 block mb-1">SLA</div>
                  <div className={`font-semibold ${getPerformanceColor(vendor.metrics.slaCompliance, { good: 88, fair: 83 })}`}>
                    {vendor.metrics.slaCompliance}%
                  </div>
                </div>
                <div>
                  <div className="text-gray-500 block mb-1">Total Orders</div>
                  <div className="font-medium">{vendor.metrics.totalOrders}</div>
                </div>
                <div>
                  <div className="text-gray-500 block mb-1">Avg Fulfillment</div>
                  <div className="font-medium">{vendor.metrics.avgFulfillmentTime}d</div>
                </div>
              </div>
>>>>>>> f6c54601
            </div>
          </>
        )}
      </div>
    </div>
  )
}<|MERGE_RESOLUTION|>--- conflicted
+++ resolved
@@ -36,8 +36,6 @@
     slaMin: '',
     slaMax: ''
   })
-  // Loading state for vendor table (shows Orders-style loading UI)
-  const [isLoadingVendors, setIsLoadingVendors] = useState(false)
   
   // Fetch dashboard data
   useEffect(() => {
@@ -57,6 +55,8 @@
 
     fetchDashboardData()
   }, [])
+  // Loading state for vendor table (shows Orders-style loading UI)
+  const [isLoadingVendors, setIsLoadingVendors] = useState(false)
   
   // Filter logic
   const filteredVendors = useMemo(() => {
@@ -313,104 +313,6 @@
           </div>
         )}
         
-<<<<<<< HEAD
-        {isLoadingVendors ? (
-          <div className="bg-white rounded-xl p-12 text-center">
-            <div className="w-12 h-12 border-4 border-accent border-t-transparent rounded-full animate-spin mx-auto mb-4"></div>
-            <p className="text-gray-500">Loading vendors...</p>
-          </div>
-        ) : (
-          <>
-            {/* Desktop Table View */}
-            <div className="hidden md:block bg-header-bg rounded-xl overflow-hidden">
-              <table className="w-full border-separate border-spacing-0">
-                <thead>
-                  <tr style={{ background: 'var(--color-accent)' }}>
-                    <th className="text-left p-3 font-heading font-normal" style={{ color: 'var(--color-button-text)' }}>Vendor</th>
-                    <th className="text-left p-3 font-heading font-normal" style={{ color: 'var(--color-button-text)' }}>Fill rate</th>
-                    <th className="text-left p-3 font-heading font-normal" style={{ color: 'var(--color-button-text)' }}>SLA</th>
-                    <th className="text-left p-3 font-heading font-normal" style={{ color: 'var(--color-button-text)' }}>Avg invoice (days)</th>
-                    <th className="text-left p-3 font-heading font-normal" style={{ color: 'var(--color-button-text)' }}>Avg ticket (days)</th>
-                  </tr>
-                </thead>
-                <tbody>
-                  {pageVendors.map((vendor) => (
-                    <tr 
-                      key={vendor.id}
-                      className="border-b border-gray-100 hover:bg-gray-50 bg-white transition-colors cursor-pointer"
-                      onClick={() => handleVendorClick(vendor.id)}
-                    >
-                      <td className="p-3 font-semibold text-secondary">{vendor.name}</td>
-                      <td className={`p-3 text-sm font-semibold ${getPerformanceColor(vendor.fillRate, { good: 90, fair: 85 })}`}>
-                        {vendor.fillRate}%
-                      </td>
-                      <td className={`p-3 text-sm font-semibold ${getPerformanceColor(vendor.sla, { good: 88, fair: 83 })}`}>
-                        {vendor.sla}%
-                      </td>
-                      <td className="p-3 text-sm text-gray-700">{vendor.avgInvoice}</td>
-                      <td className="p-3 text-sm text-gray-700">{vendor.avgTicket}</td>
-                    </tr>
-                  ))}
-                </tbody>
-              </table>
-              {/* Desktop Pagination */}
-              <Pagination
-                currentPage={page}
-                totalPages={totalPages}
-                totalItems={filteredVendors.length}
-                startIndex={startIndex}
-                endIndex={endIndex}
-                onPageChange={setPage}
-                variant="desktop"
-                itemLabel="vendors"
-              />
-            </div>
-
-            {/* Mobile Card View */}
-            <div className="md:hidden space-y-3">
-              {pageVendors.map((vendor) => (
-                <div 
-                  key={vendor.id}
-                  className="rounded-xl p-4 border border-gray-200 bg-white cursor-pointer hover:bg-gray-50 transition-colors"
-                  onClick={() => handleVendorClick(vendor.id)}
-                >
-                  <div className="font-semibold text-secondary text-lg mb-3">{vendor.name}</div>
-                  <div className="grid grid-cols-2 gap-3 text-sm">
-                    <div>
-                      <div className="text-gray-500 block mb-1">Fill Rate</div>
-                      <div className={`font-semibold ${getPerformanceColor(vendor.fillRate, { good: 90, fair: 85 })}`}>
-                        {vendor.fillRate}%
-                      </div>
-                    </div>
-                    <div>
-                      <div className="text-gray-500 block mb-1">SLA</div>
-                      <div className={`font-semibold ${getPerformanceColor(vendor.sla, { good: 88, fair: 83 })}`}>
-                        {vendor.sla}%
-                      </div>
-                    </div>
-                    <div>
-                      <div className="text-gray-500 block mb-1">Avg Invoice</div>
-                      <div className="font-medium">{vendor.avgInvoice} days</div>
-                    </div>
-                    <div>
-                      <div className="text-gray-500 block mb-1">Avg Ticket</div>
-                      <div className="font-medium">{vendor.avgTicket} days</div>
-                    </div>
-                  </div>
-                </div>
-              ))}
-              {/* Mobile Pagination */}
-              <Pagination
-                currentPage={page}
-                totalPages={totalPages}
-                totalItems={filteredVendors.length}
-                startIndex={startIndex}
-                endIndex={endIndex}
-                onPageChange={setPage}
-                variant="mobile"
-                itemLabel="vendors"
-              />
-=======
         {/* Desktop Table View */}
         <div className="hidden md:block bg-header-bg rounded-xl overflow-hidden">
           <table className="w-full border-separate border-spacing-0">
@@ -503,10 +405,20 @@
                   <div className="font-medium">{vendor.metrics.avgFulfillmentTime}d</div>
                 </div>
               </div>
->>>>>>> f6c54601
             </div>
-          </>
-        )}
+          ))}
+          {/* Mobile Pagination */}
+          <Pagination
+            currentPage={page}
+            totalPages={totalPages}
+            totalItems={filteredVendors.length}
+            startIndex={startIndex}
+            endIndex={endIndex}
+            onPageChange={setPage}
+            variant="mobile"
+            itemLabel="vendors"
+          />
+        </div>
       </div>
     </div>
   )
