import { useState, useEffect } from 'react';
import { useParams, useNavigate } from 'react-router-dom';
<<<<<<< HEAD
import { ChevronUp, Package, MapPin, Clock, Wallet, Users } from 'lucide-react';
import { getStatusClasses } from '../../../utils/statusColors';
=======
import { ChevronUp, Package, Clock, Wallet, Users } from 'lucide-react';
import { orderApi, type Order } from '../../../services/orderApi';
import toast from 'react-hot-toast';
>>>>>>> b1b1a7e6

type OrderStatus = 'RECEIVED' | 'ASSIGNED' | 'PROCESSING' | 'FULFILLED' | 'PARTIALLY_FULFILLED' | 'CLOSED' | 'CANCELLED';

const getStatusColor = (status: string): string => {
  const statusColors: Record<OrderStatus, string> = {
    'RECEIVED': "bg-gray-100 text-gray-800 border-gray-200",
    'ASSIGNED': "bg-blue-100 text-blue-800 border-blue-200",
    'PROCESSING': "bg-yellow-100 text-yellow-800 border-yellow-200",
    'FULFILLED': "bg-green-100 text-green-800 border-green-200",
    'PARTIALLY_FULFILLED': "bg-orange-100 text-orange-800 border-orange-200",
    'CLOSED': "bg-emerald-100 text-emerald-800 border-emerald-200",
    'CANCELLED': "bg-red-100 text-red-800 border-red-200",
  };
<<<<<<< HEAD
  items: OrderItem[];
  estimatedDelivery?: string;
  trackingNumber?: string;
}

type Status = "Received" | "Assigned" | "Confirmed" | "Invoiced" | "Dispatched" | "Verified" | "Paid";

// Mock data for order details
const mockOrderDetails: Record<string, OrderDetails> = {
  'ORD-001': {
    id: 'ORD-001',
    vendor: 'Green Valley Farms',
    qty: 250,
    status: 'Received',
    orderDate: '2025-09-20',
    totalPrice: 1250.00,
    shippingAddress: {
      street: '123 Warehouse Blvd',
      city: 'Distribution City',
      state: 'CA',
      zipCode: '90210'
    },
    items: [
      { id: 'ITEM-001', productName: 'Organic Carrots', quantity: 100, pricePerUnit: 2.50 },
      { id: 'ITEM-002', productName: 'Fresh Lettuce', quantity: 150, pricePerUnit: 5.00 }
    ],
    estimatedDelivery: '2025-09-27',
    trackingNumber: 'TRK-GVF-001'
  },
  'ORD-002': {
    id: 'ORD-002',
    vendor: 'Organic Harvest Co',
    qty: 180,
    status: 'Assigned',
    orderDate: '2025-09-19',
    totalPrice: 2160.00,
    shippingAddress: {
      street: '456 Storage Ave',
      city: 'Logistics Hub',
      state: 'TX',
      zipCode: '75001'
    },
    items: [
      { id: 'ITEM-003', productName: 'Organic Tomatoes', quantity: 80, pricePerUnit: 8.00 },
      { id: 'ITEM-004', productName: 'Bell Peppers', quantity: 100, pricePerUnit: 6.40 }
    ],
    estimatedDelivery: '2025-09-28',
    trackingNumber: 'TRK-OHC-002'
  },
  'ORD-003': {
    id: 'ORD-003',
    vendor: 'Fresh Fields Ltd',
    qty: 320,
    status: 'Confirmed',
    orderDate: '2025-09-18',
    totalPrice: 4800.00,
    shippingAddress: {
      street: '789 Depot Lane',
      city: 'Supply Center',
      state: 'FL',
      zipCode: '33101'
    },
    items: [
      { id: 'ITEM-005', productName: 'Sweet Corn', quantity: 200, pricePerUnit: 3.00 },
      { id: 'ITEM-006', productName: 'Green Beans', quantity: 120, pricePerUnit: 15.00 }
    ],
    estimatedDelivery: '2025-09-29',
    trackingNumber: 'TRK-FFL-003'
  }
};

// use shared status color helper
const getStatusColor = (status: Status) => getStatusClasses(status);
=======
  return statusColors[status as OrderStatus] || "bg-gray-100 text-gray-800 border-gray-200";
};
>>>>>>> b1b1a7e6

const formatINR = (value: number) => {
  try {
    return new Intl.NumberFormat('en-IN', { style: 'currency', currency: 'INR', maximumFractionDigits: 2 }).format(value);
  } catch {
    // Fallback
    return `₹${Number(value).toLocaleString('en-IN')}`;
  }
};

const OrderDetails = () => {
  const { id } = useParams<{ id: string }>();
  const navigate = useNavigate();
  const [orderDetails, setOrderDetails] = useState<Order | null>(null);
  const [isLoading, setIsLoading] = useState(true);

  useEffect(() => {
    const fetchOrderDetails = async () => {
      if (!id) return;
      
      try {
        setIsLoading(true);
        const data = await orderApi.getOrderById(id);
        setOrderDetails(data);
      } catch (error) {
        toast.error('Failed to load order details');
        console.error('Error fetching order details:', error);
      } finally {
        setIsLoading(false);
      }
    };

    fetchOrderDetails();
  }, [id]);

  if (isLoading) {
    return (
      <div className="p-6 bg-[var(--color-happyplant-bg)] min-h-screen">
        <div className="max-w-6xl mx-auto">
          <button
            onClick={() => navigate('/admin/tracking/orders')}
            className="flex items-center gap-2 mb-6 text-[var(--color-heading)] hover:text-[var(--color-accent)] transition-colors"
          >
            <ChevronUp size={20} className="rotate-90" />
            Back to Orders
          </button>
          <div className="bg-white rounded-lg shadow-sm border border-gray-200 p-12 text-center">
            <div className="w-12 h-12 border-4 border-accent border-t-transparent rounded-full animate-spin mx-auto mb-4"></div>
            <p className="text-gray-500">Loading order details...</p>
          </div>
        </div>
      </div>
    );
  }

  if (!orderDetails) {
    return (
      <div className="p-4 sm:p-6 lg:p-8 bg-[var(--color-sharktank-bg)] min-h-screen font-sans w-full overflow-x-hidden">
        <div>
          <button
            onClick={() => navigate('/admin/tracking/orders')}
            className="flex items-center gap-2 mb-6 text-[var(--color-heading)] hover:text-[var(--color-accent)] transition-colors"
          >
            <ChevronUp size={20} className="rotate-90" />
            Back to Orders
          </button>
          <div className="bg-white rounded-lg shadow-sm border border-gray-200 p-8 text-center">
            <div className="text-gray-400 text-lg mb-2">Order not found</div>
            <div className="text-gray-500 text-sm">
              The order with ID "{id}" could not be found.
            </div>
          </div>
        </div>
      </div>
    );
  }

  const totalPrice = orderDetails.items.reduce((sum, item) => sum + item.totalPrice, 0);
  const totalQuantity = orderDetails.items.reduce((sum, item) => sum + item.quantity, 0);

  return (
    <div className="p-4 sm:p-6 lg:p-8 bg-[var(--color-sharktank-bg)] min-h-screen font-sans w-full overflow-x-hidden">
      <div >
        {/* Header with Back Button */}
        <div className="mb-6">
          <button
            onClick={() => navigate('/admin/tracking/orders')}
            className="flex items-center gap-2 mb-4 text-[var(--color-heading)] hover:text-[var(--color-accent)] transition-colors"
          >
            <ChevronUp size={20} className="rotate-90" />
            Back to Orders
          </button>
          <h1 className="text-2xl font-bold text-[var(--color-heading)] mb-2">
            Order Details
          </h1>
          <p className="text-gray-600">
            Detailed information for order {orderDetails.orderNumber}
          </p>
        </div>

        {/* Main Content Grid */}
        <div className="grid grid-cols-1 lg:grid-cols-3 gap-6 mb-6">
          {/* Order Summary - Left Column */}
          <div className="lg:col-span-2 space-y-6">
            {/* Basic Info Card */}
            <div className="bg-white rounded-lg shadow-sm border border-gray-200 p-6">
              <div className="flex items-center justify-between mb-4">
                <h2 className="text-lg font-semibold text-[var(--color-heading)] flex items-center gap-2">
                  <Package size={20} />
                  Order Information
                </h2>
                <span className={`
                  inline-flex items-center px-3 py-1 rounded-full text-sm font-medium border
                  ${getStatusColor(orderDetails.status)}
                `}>
                  {orderDetails.status}
                </span>
              </div>
              
              <div className="grid grid-cols-1 md:grid-cols-2 gap-4">
                <div>
                  <label className="block text-sm font-medium text-gray-700 mb-1">Order Number</label>
                  <div className="text-[var(--color-heading)] font-semibold">{orderDetails.orderNumber}</div>
                </div>
                <div>
                  <label className="block text-sm font-medium text-gray-700 mb-1">Source</label>
                  <div className="text-gray-700">{orderDetails.source}</div>
                </div>
                <div>
                  <label className="block text-sm font-medium text-gray-700 mb-1">Vendor</label>
                  <div className="text-gray-700 flex items-center gap-2">
                    <Users size={16} />
                    {orderDetails.primaryVendor.companyName}
                  </div>
                </div>
                <div>
                  <label className="block text-sm font-medium text-gray-700 mb-1">Contact Person</label>
                  <div className="text-gray-700">{orderDetails.primaryVendor.contactPersonName}</div>
                </div>
                <div>
                  <label className="block text-sm font-medium text-gray-700 mb-1">Contact Phone</label>
                  <div className="text-gray-700">{orderDetails.primaryVendor.contactPhone}</div>
                </div>
                <div>
                  <label className="block text-sm font-medium text-gray-700 mb-1">Total Quantity</label>
                  <div className="text-gray-700">{totalQuantity} items</div>
                </div>
                <div>
                  <label className="block text-sm font-medium text-gray-700 mb-1">Total Price</label>
                  <div className="text-[var(--color-heading)] font-semibold flex items-center gap-2">
                    <Wallet size={16} />
                    {formatINR(totalPrice)}
                  </div>
                </div>
                <div>
                  <label className="block text-sm font-medium text-gray-700 mb-1">Created Date</label>
                  <div className="text-gray-700 flex items-center gap-2">
                    <Clock size={16} />
                    {new Date(orderDetails.createdAt).toLocaleDateString('en-GB')}
                  </div>
                </div>
                {orderDetails.createdBy && (
                  <div className="col-span-2">
                    <label className="block text-sm font-medium text-gray-700 mb-1">Created By</label>
                    <div className="text-gray-700">{orderDetails.createdBy.name}</div>
                  </div>
                )}
              </div>
            </div>
          </div>

          {/* Order Items - Right Column */}
          <div className="lg:col-span-1">
            <div className="bg-white rounded-lg shadow-sm border border-gray-200 p-6">
              <h2 className="text-lg font-semibold text-[var(--color-heading)] mb-4">
                Order Items ({orderDetails.items.length})
              </h2>
              <div className="space-y-3 max-h-[500px] overflow-y-auto">
                {orderDetails.items.map((item) => (
                  <div key={item.id} className="border border-gray-100 rounded-lg p-3">
                    <div className="font-medium text-[var(--color-heading)] text-sm mb-1">
                      {item.productName}
                    </div>
                    {item.sku && (
                      <div className="text-xs text-gray-500 mb-1">SKU: {item.sku}</div>
                    )}
                    <div className="flex justify-between items-center text-sm">
                      <span className="text-gray-600">
                        Qty: {item.quantity}
                      </span>
                      <span className="text-gray-600">
                        {formatINR(item.pricePerUnit)}/unit
                      </span>
                    </div>
                    <div className="text-right text-sm font-medium text-[var(--color-heading)] mt-1">
                      {formatINR(item.totalPrice)}
                    </div>
                  </div>
                ))}
              </div>
              
              {/* Total Summary */}
              <div className="mt-4 pt-4 border-t border-gray-200">
                <div className="flex justify-between items-center">
                  <span className="font-semibold text-[var(--color-heading)]">Total</span>
                  <span className="font-bold text-lg text-[var(--color-heading)]">
                    {formatINR(totalPrice)}
                  </span>
                </div>
              </div>
            </div>
          </div>
        </div>

        {/* Action Buttons */}
        <div className="flex gap-4">
          <button className="bg-[var(--color-accent)] text-[var(--color-button-text)] px-6 py-2 rounded-lg font-medium hover:opacity-90 transition-opacity">
            Update Status
          </button>
          <button className="bg-white border border-gray-300 text-gray-700 px-6 py-2 rounded-lg font-medium hover:bg-gray-50 transition-colors">
            Print Details
          </button>
          <button className="bg-white border border-gray-300 text-gray-700 px-6 py-2 rounded-lg font-medium hover:bg-gray-50 transition-colors">
            Send Update
          </button>
        </div>
      </div>
    </div>
  );
};

export default OrderDetails;<|MERGE_RESOLUTION|>--- conflicted
+++ resolved
@@ -1,13 +1,8 @@
 import { useState, useEffect } from 'react';
 import { useParams, useNavigate } from 'react-router-dom';
-<<<<<<< HEAD
-import { ChevronUp, Package, MapPin, Clock, Wallet, Users } from 'lucide-react';
-import { getStatusClasses } from '../../../utils/statusColors';
-=======
 import { ChevronUp, Package, Clock, Wallet, Users } from 'lucide-react';
 import { orderApi, type Order } from '../../../services/orderApi';
 import toast from 'react-hot-toast';
->>>>>>> b1b1a7e6
 
 type OrderStatus = 'RECEIVED' | 'ASSIGNED' | 'PROCESSING' | 'FULFILLED' | 'PARTIALLY_FULFILLED' | 'CLOSED' | 'CANCELLED';
 
@@ -21,84 +16,8 @@
     'CLOSED': "bg-emerald-100 text-emerald-800 border-emerald-200",
     'CANCELLED': "bg-red-100 text-red-800 border-red-200",
   };
-<<<<<<< HEAD
-  items: OrderItem[];
-  estimatedDelivery?: string;
-  trackingNumber?: string;
-}
-
-type Status = "Received" | "Assigned" | "Confirmed" | "Invoiced" | "Dispatched" | "Verified" | "Paid";
-
-// Mock data for order details
-const mockOrderDetails: Record<string, OrderDetails> = {
-  'ORD-001': {
-    id: 'ORD-001',
-    vendor: 'Green Valley Farms',
-    qty: 250,
-    status: 'Received',
-    orderDate: '2025-09-20',
-    totalPrice: 1250.00,
-    shippingAddress: {
-      street: '123 Warehouse Blvd',
-      city: 'Distribution City',
-      state: 'CA',
-      zipCode: '90210'
-    },
-    items: [
-      { id: 'ITEM-001', productName: 'Organic Carrots', quantity: 100, pricePerUnit: 2.50 },
-      { id: 'ITEM-002', productName: 'Fresh Lettuce', quantity: 150, pricePerUnit: 5.00 }
-    ],
-    estimatedDelivery: '2025-09-27',
-    trackingNumber: 'TRK-GVF-001'
-  },
-  'ORD-002': {
-    id: 'ORD-002',
-    vendor: 'Organic Harvest Co',
-    qty: 180,
-    status: 'Assigned',
-    orderDate: '2025-09-19',
-    totalPrice: 2160.00,
-    shippingAddress: {
-      street: '456 Storage Ave',
-      city: 'Logistics Hub',
-      state: 'TX',
-      zipCode: '75001'
-    },
-    items: [
-      { id: 'ITEM-003', productName: 'Organic Tomatoes', quantity: 80, pricePerUnit: 8.00 },
-      { id: 'ITEM-004', productName: 'Bell Peppers', quantity: 100, pricePerUnit: 6.40 }
-    ],
-    estimatedDelivery: '2025-09-28',
-    trackingNumber: 'TRK-OHC-002'
-  },
-  'ORD-003': {
-    id: 'ORD-003',
-    vendor: 'Fresh Fields Ltd',
-    qty: 320,
-    status: 'Confirmed',
-    orderDate: '2025-09-18',
-    totalPrice: 4800.00,
-    shippingAddress: {
-      street: '789 Depot Lane',
-      city: 'Supply Center',
-      state: 'FL',
-      zipCode: '33101'
-    },
-    items: [
-      { id: 'ITEM-005', productName: 'Sweet Corn', quantity: 200, pricePerUnit: 3.00 },
-      { id: 'ITEM-006', productName: 'Green Beans', quantity: 120, pricePerUnit: 15.00 }
-    ],
-    estimatedDelivery: '2025-09-29',
-    trackingNumber: 'TRK-FFL-003'
-  }
-};
-
-// use shared status color helper
-const getStatusColor = (status: Status) => getStatusClasses(status);
-=======
   return statusColors[status as OrderStatus] || "bg-gray-100 text-gray-800 border-gray-200";
 };
->>>>>>> b1b1a7e6
 
 const formatINR = (value: number) => {
   try {
