import { Link, Outlet, useNavigate, useLocation } from 'react-router-dom'
import { useState, useEffect, useRef } from 'react'
import { useAuth } from '../../auth/AuthProvider'
import type { LucideIcon } from 'lucide-react'
<<<<<<< HEAD
import { LayoutDashboard, Package, FileText, Bell, BarChart3, Users, Search, Wallet, X, Clock, CheckSquare } from 'lucide-react'

type NotificationType = 'order' | 'invoice' | 'dispatch' | 'performance' | 'payment'
=======
import { LayoutDashboard, Package, FileText, Bell, BarChart3, Users, Search, Wallet, Menu, X, Clock, CheckSquare } from 'lucide-react'

type NotificationType = 'order' | 'invoice' | 'dispatch' | 'performance' | 'support'
>>>>>>> ff5b3eb8

interface Notification {
  id: string
  type: NotificationType
  title: string
  message: string
  timestamp: Date
  isRead: boolean
  action?: {
    label: string
    path: string
  }
}

type NavItem = {
  to: string
  icon: LucideIcon
  label: string
}

const navItems: NavItem[] = [
  { to: '/vendors', icon: LayoutDashboard, label: 'Dashboard' },
  { to: '/vendors/orders', icon: Package, label: 'Orders' },
  { to: '/vendors/invoices', icon: FileText, label: 'Invoices' },
  { to: '/vendors/dispatch', icon: Wallet, label: 'Dispatch' },
  { to: '/vendors/performance', icon: BarChart3, label: 'Performance' },
  { to: '/vendors/support', icon: Users, label: 'Support' },
  { to: '/vendors/profile-settings', icon: Users, label: 'Profile Settings' }
]

// Vendor-specific sample notifications
const sampleNotifications: Notification[] = [
  {
    id: '1',
    type: 'order',
<<<<<<< HEAD
    title: 'New Order Assigned',
    message: 'Order #ORD-2025-025 for ₹45,000 has been assigned to you',
    timestamp: new Date(Date.now() - 2 * 60 * 1000), // 2 minutes ago
=======
    title: 'New Order Received',
    message: 'Order #ORD-2025-016 for ₹15,000 requires processing',
    timestamp: new Date(Date.now() - 5 * 60 * 1000), // 5 minutes ago
>>>>>>> ff5b3eb8
    isRead: false,
    action: { label: 'View Order', path: '/vendors/orders' }
  },
  {
    id: '2',
<<<<<<< HEAD
    type: 'payment',
    title: 'Payment Received',
    message: 'Payment of ₹85,000 for invoice #INV-2025-012 has been processed',
    timestamp: new Date(Date.now() - 15 * 60 * 1000), // 15 minutes ago
=======
    type: 'invoice',
    title: 'Payment Processed',
    message: 'Payment of ₹25,000 for Invoice #INV-2025-008 has been processed',
    timestamp: new Date(Date.now() - 2 * 60 * 60 * 1000), // 2 hours ago
>>>>>>> ff5b3eb8
    isRead: false,
    action: { label: 'View Invoice', path: '/vendors/invoices' }
  },
  {
    id: '3',
    type: 'dispatch',
    title: 'Dispatch Reminder',
<<<<<<< HEAD
    message: 'Order #ORD-2025-020 is due for dispatch by 5:00 PM today',
    timestamp: new Date(Date.now() - 45 * 60 * 1000), // 45 minutes ago
    isRead: false,
    action: { label: 'Update Dispatch', path: '/vendors/dispatch' }
  },
  {
    id: '4',
    type: 'invoice',
    title: 'Invoice Approved',
    message: 'Invoice #INV-2025-015 has been approved and payment is processing',
    timestamp: new Date(Date.now() - 2 * 60 * 60 * 1000), // 2 hours ago
    isRead: true,
    action: { label: 'View Invoice', path: '/vendors/invoices' }
  },
  {
    id: '5',
    type: 'performance',
    title: 'Performance Update',
    message: 'Your monthly performance score: 4.8/5.0 - Excellent!',
    timestamp: new Date(Date.now() - 4 * 60 * 60 * 1000), // 4 hours ago
=======
    message: 'Order #ORD-2025-014 is due for dispatch today',
    timestamp: new Date(Date.now() - 4 * 60 * 60 * 1000), // 4 hours ago
    isRead: false,
    action: { label: 'View Dispatch', path: '/vendors/dispatch' }
  },
  {
    id: '4',
    type: 'performance',
    title: 'Performance Update',
    message: 'Your vendor rating has improved to 4.8/5.0',
    timestamp: new Date(Date.now() - 1 * 24 * 60 * 60 * 1000), // 1 day ago
>>>>>>> ff5b3eb8
    isRead: true,
    action: { label: 'View Performance', path: '/vendors/performance' }
  },
  {
<<<<<<< HEAD
    id: '6',
    type: 'order',
    title: 'Order Modification',
    message: 'Order #ORD-2025-018 has been modified. Please review changes.',
    timestamp: new Date(Date.now() - 1 * 24 * 60 * 60 * 1000), // 1 day ago
    isRead: false,
    action: { label: 'Review Order', path: '/vendors/orders' }
=======
    id: '5',
    type: 'support',
    title: 'Support Ticket Resolved',
    message: 'Your support ticket #SUP-2025-003 has been resolved',
    timestamp: new Date(Date.now() - 2 * 24 * 60 * 60 * 1000), // 2 days ago
    isRead: true,
    action: { label: 'View Support', path: '/vendors/support' }
>>>>>>> ff5b3eb8
  }
]

function VendorsLayout() {
  const { logout, user } = useAuth()
  const navigate = useNavigate()
  const location = useLocation()
  const [search, setSearch] = useState('')
  const [showProfile, setShowProfile] = useState(false)
  const [showNotifications, setShowNotifications] = useState(false)
  const [notifications, setNotifications] = useState<Notification[]>(sampleNotifications)
<<<<<<< HEAD
  const notificationsRef = useRef<HTMLDivElement>(null)
  
  const unreadCount = notifications.filter(n => !n.isRead).length

=======
  const [sidebarOpen, setSidebarOpen] = useState(false)
  const [isMobile, setIsMobile] = useState(false)
  const notificationsRef = useRef<HTMLDivElement>(null)
  const sidebarRef = useRef<HTMLDivElement>(null)
  
  const unreadCount = notifications.filter(n => !n.isRead).length

  // Check if screen is mobile/tablet
  useEffect(() => {
    const checkScreenSize = () => {
      setIsMobile(window.innerWidth < 1024)
      if (window.innerWidth >= 1024) {
        setSidebarOpen(false) // Close mobile sidebar when on desktop
      }
    }
    
    checkScreenSize()
    window.addEventListener('resize', checkScreenSize)
    return () => window.removeEventListener('resize', checkScreenSize)
  }, [])

>>>>>>> ff5b3eb8
  // Close notifications dropdown when clicking outside
  useEffect(() => {
    function handleClickOutside(event: MouseEvent) {
      if (notificationsRef.current && !notificationsRef.current.contains(event.target as Node)) {
        setShowNotifications(false)
      }
    }

    if (showNotifications) {
      document.addEventListener('mousedown', handleClickOutside)
      return () => document.removeEventListener('mousedown', handleClickOutside)
    }
  }, [showNotifications])
<<<<<<< HEAD
=======

  // Close sidebar when clicking outside on mobile
  useEffect(() => {
    function handleClickOutside(event: MouseEvent) {
      if (isMobile && sidebarRef.current && !sidebarRef.current.contains(event.target as Node)) {
        const target = event.target as HTMLElement
        // Don't close if clicking on the hamburger menu button
        if (!target.closest('[data-mobile-menu-toggle]')) {
          setSidebarOpen(false)
        }
      }
    }

    if (sidebarOpen && isMobile) {
      document.addEventListener('mousedown', handleClickOutside)
      return () => document.removeEventListener('mousedown', handleClickOutside)
    }
  }, [sidebarOpen, isMobile])
>>>>>>> ff5b3eb8

  function handleSearchSubmit(e: React.FormEvent) {
    e.preventDefault()
    if (!search) return
    // navigate to a search results page (not implemented) with query
    navigate(`/vendors/search?q=${encodeURIComponent(search)}`)
  }

  function handleLogout() {
    logout()
    navigate('/')
  }

  function markAsRead(notificationId: string) {
    setNotifications(prev => 
      prev.map(notif => 
        notif.id === notificationId ? { ...notif, isRead: true } : notif
      )
    )
  }

  function markAllAsRead() {
    setNotifications(prev => 
      prev.map(notif => ({ ...notif, isRead: true }))
    )
  }

  function handleNotificationClick(notification: Notification) {
    markAsRead(notification.id)
    if (notification.action) {
      navigate(notification.action.path)
    }
    setShowNotifications(false)
  }

  function getNotificationIcon(type: NotificationType) {
    switch (type) {
      case 'order': return Package
      case 'invoice': return FileText
      case 'dispatch': return Wallet
      case 'performance': return BarChart3
<<<<<<< HEAD
      case 'payment': return Wallet
=======
      case 'support': return Users
>>>>>>> ff5b3eb8
      default: return Bell
    }
  }

  function formatTimeAgo(date: Date) {
    const now = new Date()
    const diffInMinutes = Math.floor((now.getTime() - date.getTime()) / (1000 * 60))
    
    if (diffInMinutes < 1) return 'Just now'
    if (diffInMinutes < 60) return `${diffInMinutes}m ago`
    
    const diffInHours = Math.floor(diffInMinutes / 60)
    if (diffInHours < 24) return `${diffInHours}h ago`
    
    const diffInDays = Math.floor(diffInHours / 24)
    return `${diffInDays}d ago`
  }

<<<<<<< HEAD
=======
  function handleNavClick() {
    if (isMobile) {
      setSidebarOpen(false)
    }
  }

>>>>>>> ff5b3eb8
  return (
    <div className="min-h-screen" style={{ background: 'var(--color-happyplant-bg)', width: '100%', minHeight: '100vh', boxSizing: 'border-box', overflowX: 'hidden' }}>
      {/* Mobile Overlay */}
      {isMobile && sidebarOpen && (
        <div 
          className="fixed inset-0 bg-black/40 z-40 lg:hidden"
          onClick={() => setSidebarOpen(false)}
        />
      )}

      {/* Sidebar */}
      <aside 
        ref={sidebarRef}
        className={`p-6 flex flex-col justify-between scrollbar-hidden transition-transform duration-300 ease-in-out ${
          isMobile 
            ? `fixed left-0 top-0 h-full z-50 transform ${sidebarOpen ? 'translate-x-0' : '-translate-x-full'}`
            : 'fixed left-0 top-0 h-full z-30'
        }`}
        style={{ 
          background: 'var(--color-secondary)', 
          color: 'white', 
          width: '230px', 
          height: '100vh', 
          overflowY: 'auto' 
        }}
      >
        <div>
          <div className="mb-8 flex items-center justify-between">
            <div>
              <div style={{ fontFamily: 'var(--font-heading)', fontSize: 28, fontWeight: 600 }}>Kyari</div>
              {!isMobile && <div className="text-sm text-white/70 mt-1">Vendor Portal</div>}
            </div>
            {/* Mobile Close Button */}
            {isMobile && (
              <button
                onClick={() => setSidebarOpen(false)}
                className="p-1 text-white hover:bg-white/10 rounded-md transition-colors"
                aria-label="Close menu"
              >
                <X size={20} />
              </button>
            )}
          </div>

          <nav className="flex flex-col gap-2">
            {navItems.map(({ to, icon: Icon, label }) => {
              const isActive = location.pathname === to
              
              return (
                <Link 
                  key={to} 
                  to={to} 
                  onClick={handleNavClick}
                  className={`py-2 rounded-md flex items-center gap-2 w-full whitespace-nowrap text-left ${
                    isActive ? 'bg-white text-gray-800 pl-3 pr-1' : 'hover:bg-white/5 px-3'
                  }`} 
                  style={{ color: isActive ? 'var(--color-primary)' : 'white' }}
                >
                  <Icon size={18} />
                  <span>{label}</span>
                </Link>
              )
            })}
          </nav>
        </div>

        {/* footer intentionally removed per user request */}
      </aside>

  {/* Main area */}
  <main className={`transition-all duration-300 ease-in-out ${isMobile ? 'ml-0' : 'ml-[230px]'}`} style={{ marginTop: 0, paddingTop: 0, overflowX: 'hidden', height: '100vh' }}>
  {/* Top bar (fixed) */}
  <div className={`flex items-center justify-between bg-[var(--color-secondary)] py-2 pr-6 pl-0 fixed top-0 right-0 h-16 z-40 border-l border-white/20 transition-all duration-300 ease-in-out ${
    isMobile ? 'left-0' : 'left-[230px]'
  }`}>
          {/* Mobile Menu Button */}
          {isMobile && (
            <button
              data-mobile-menu-toggle
              onClick={() => setSidebarOpen(true)}
              className="p-2 text-white hover:bg-white/10 rounded-md transition-colors lg:hidden"
              aria-label="Open menu"
            >
              <Menu size={20} />
            </button>
          )}

          <form onSubmit={handleSearchSubmit} className={`flex items-center gap-3 ${isMobile ? 'flex-1 mx-3' : 'w-[60%]'}`}>
            <div className="relative w-full">
              <div className="absolute left-3 top-1/2 -translate-y-1/2 text-white/90">
                <Search size={18} />
              </div>
              <input
                value={search}
                onChange={(e) => setSearch(e.target.value)}
                placeholder={isMobile ? "Search..." : "Search orders, invoices..."}
                className={`pl-11 pr-3 h-9 rounded-md bg-[var(--color-secondary)] text-white outline-none transition-all ${
                  isMobile ? 'w-full' : 'w-1/2'
                }`}
              />
            </div>
          </form>

          <div className="flex items-center gap-4">
            <div className="relative" ref={notificationsRef}>
              <button 
                onClick={() => setShowNotifications(!showNotifications)}
                aria-label="Notifications" 
<<<<<<< HEAD
                className="relative p-0 rounded-md text-white hover:bg-white/10 p-2 transition-colors" 
=======
                className="relative p-2 rounded-md text-white hover:bg-white/10 transition-colors" 
>>>>>>> ff5b3eb8
                style={{ background: 'transparent' }}
              >
                <Bell size={18} />
                {unreadCount > 0 && (
                  <span className="absolute -top-1 -right-1 text-xs rounded-full px-1.5 py-0.5 min-w-[18px] text-center" style={{ background: 'var(--color-accent)', color: 'var(--color-button-text)' }}>
                    {unreadCount > 99 ? '99+' : unreadCount}
                  </span>
                )}
              </button>

              {showNotifications && (
<<<<<<< HEAD
                <div className="absolute right-0 mt-2 w-96 max-h-[500px] rounded-lg shadow-lg border border-gray-200 z-50" style={{ background: 'white' }}>
=======
                <div className={`absolute right-0 mt-2 rounded-lg shadow-lg border border-gray-200 z-50 ${
                  isMobile ? 'w-[calc(100vw-2rem)] max-w-sm -mr-4' : 'w-96'
                } max-h-[500px]`} style={{ background: 'white' }}>
>>>>>>> ff5b3eb8
                  {/* Notifications Header */}
                  <div className="px-4 py-3 border-b border-gray-200 flex items-center justify-between">
                    <h3 className="font-semibold text-gray-900">Vendor Notifications</h3>
                    <div className="flex items-center gap-2">
                      {unreadCount > 0 && (
                        <button
                          onClick={markAllAsRead}
                          className="text-sm text-blue-600 hover:text-blue-800 flex items-center gap-1"
                        >
                          <CheckSquare size={14} />
                          Mark all read
                        </button>
                      )}
                      <button
                        onClick={() => setShowNotifications(false)}
                        className="text-gray-400 hover:text-gray-600"
                      >
                        <X size={18} />
                      </button>
                    </div>
                  </div>

                  {/* Notifications List */}
                  <div className="max-h-[400px] overflow-y-auto">
                    {notifications.length === 0 ? (
                      <div className="px-4 py-8 text-center text-gray-500">
                        <Bell size={24} className="mx-auto mb-2 text-gray-300" />
                        <p>No notifications</p>
                      </div>
                    ) : (
                      notifications.map((notification) => {
                        const IconComponent = getNotificationIcon(notification.type)
                        return (
                          <div
                            key={notification.id}
                            onClick={() => handleNotificationClick(notification)}
                            className={`px-4 py-3 border-b border-gray-100 cursor-pointer hover:bg-gray-50 transition-colors ${
                              !notification.isRead ? 'bg-blue-50' : ''
                            }`}
                          >
                            <div className="flex items-start gap-3">
                              <div className={`p-2 rounded-full flex-shrink-0 ${
<<<<<<< HEAD
                                notification.type === 'order' ? 'bg-blue-100 text-blue-600' :
                                notification.type === 'invoice' ? 'bg-green-100 text-green-600' :
                                notification.type === 'dispatch' ? 'bg-orange-100 text-orange-600' :
                                notification.type === 'performance' ? 'bg-purple-100 text-purple-600' :
                                'bg-emerald-100 text-emerald-600'
=======
                                notification.type === 'order' ? 'bg-green-100 text-green-600' :
                                notification.type === 'invoice' ? 'bg-blue-100 text-blue-600' :
                                notification.type === 'dispatch' ? 'bg-purple-100 text-purple-600' :
                                notification.type === 'performance' ? 'bg-orange-100 text-orange-600' :
                                'bg-red-100 text-red-600'
>>>>>>> ff5b3eb8
                              }`}>
                                <IconComponent size={16} />
                              </div>
                              <div className="flex-1 min-w-0">
                                <div className="flex items-center justify-between">
                                  <h4 className={`text-sm font-medium ${!notification.isRead ? 'text-gray-900' : 'text-gray-700'}`}>
                                    {notification.title}
                                  </h4>
                                  {!notification.isRead && (
                                    <div className="w-2 h-2 bg-blue-600 rounded-full flex-shrink-0"></div>
                                  )}
                                </div>
                                <p className="text-sm text-gray-600 mt-1">{notification.message}</p>
                                <div className="flex items-center justify-between mt-2">
                                  <span className="text-xs text-gray-400 flex items-center gap-1">
                                    <Clock size={12} />
                                    {formatTimeAgo(notification.timestamp)}
                                  </span>
                                  {notification.action && (
                                    <span className="text-xs text-blue-600 font-medium">
                                      {notification.action.label} →
                                    </span>
                                  )}
                                </div>
                              </div>
                            </div>
                          </div>
                        )
                      })
                    )}
                  </div>

                  {/* Notifications Footer */}
                  {notifications.length > 0 && (
                    <div className="px-4 py-3 border-t border-gray-200">
                      <Link
                        to="/vendors/notifications"
                        className="text-sm text-blue-600 hover:text-blue-800 flex items-center justify-center gap-1"
                        onClick={() => setShowNotifications(false)}
                      >
                        View all notifications
                      </Link>
                    </div>
                  )}
                </div>
              )}
            </div>

            <div className="relative">
              <button onClick={() => setShowProfile((s) => !s)} className="flex items-center gap-3 p-1 rounded-md" style={{ background: 'transparent' }}>
                <div className={`${isMobile ? 'hidden' : 'block'}`} style={{ textAlign: 'right' }}>
                  <div style={{ fontWeight: 600, color: 'white' }}>{user?.email ? user.email.split('@')[0] : 'Vendor'}</div>
                  <div style={{ fontSize: 12, color: 'white' }}>Vendor</div>
                </div>
                <div className="w-6 h-6 rounded-full flex items-center justify-center" style={{ background: 'var(--color-accent)', color: 'var(--color-button-text)', fontSize: 13 }}>V</div>
              </button>

              {showProfile && (
                <div className={`absolute right-0 mt-2 rounded-md shadow-md p-2 ${
                  isMobile ? 'w-40' : 'w-40'
                }`} style={{ background: 'var(--color-header-bg)' }}>
                  <Link to="/vendors/profile-settings" className="block px-2 py-1 hover:underline" style={{ color: 'var(--color-primary)' }}>Settings</Link>
                  <button onClick={handleLogout} className="w-full text-left px-2 py-1 mt-1" style={{ background: 'transparent', color: 'var(--color-primary)' }}>Logout</button>
                </div>
              )}
            </div>
          </div>
        </div>

        {/* Main content area - Outlet renders module content */}
        <div style={{ marginTop: 64, height: 'calc(100vh - 64px)', overflow: 'auto' }}>
          {/* Module area - transparent background, modules should use full width */}
          <div style={{ minHeight: '100%', width: '100%', boxSizing: 'border-box', padding: 0, background: 'transparent' }}>
            <div style={{ width: '100%', padding: 0 }}>
              <Outlet />
            </div>
          </div>
        </div>

        {/* main footer removed per user request */}
      </main>
    </div>
  )
}

export default VendorsLayout

<|MERGE_RESOLUTION|>--- conflicted
+++ resolved
@@ -2,15 +2,9 @@
 import { useState, useEffect, useRef } from 'react'
 import { useAuth } from '../../auth/AuthProvider'
 import type { LucideIcon } from 'lucide-react'
-<<<<<<< HEAD
-import { LayoutDashboard, Package, FileText, Bell, BarChart3, Users, Search, Wallet, X, Clock, CheckSquare } from 'lucide-react'
-
-type NotificationType = 'order' | 'invoice' | 'dispatch' | 'performance' | 'payment'
-=======
 import { LayoutDashboard, Package, FileText, Bell, BarChart3, Users, Search, Wallet, Menu, X, Clock, CheckSquare } from 'lucide-react'
 
 type NotificationType = 'order' | 'invoice' | 'dispatch' | 'performance' | 'support'
->>>>>>> ff5b3eb8
 
 interface Notification {
   id: string
@@ -46,31 +40,18 @@
   {
     id: '1',
     type: 'order',
-<<<<<<< HEAD
-    title: 'New Order Assigned',
-    message: 'Order #ORD-2025-025 for ₹45,000 has been assigned to you',
-    timestamp: new Date(Date.now() - 2 * 60 * 1000), // 2 minutes ago
-=======
     title: 'New Order Received',
     message: 'Order #ORD-2025-016 for ₹15,000 requires processing',
     timestamp: new Date(Date.now() - 5 * 60 * 1000), // 5 minutes ago
->>>>>>> ff5b3eb8
     isRead: false,
     action: { label: 'View Order', path: '/vendors/orders' }
   },
   {
     id: '2',
-<<<<<<< HEAD
-    type: 'payment',
-    title: 'Payment Received',
-    message: 'Payment of ₹85,000 for invoice #INV-2025-012 has been processed',
-    timestamp: new Date(Date.now() - 15 * 60 * 1000), // 15 minutes ago
-=======
     type: 'invoice',
     title: 'Payment Processed',
     message: 'Payment of ₹25,000 for Invoice #INV-2025-008 has been processed',
     timestamp: new Date(Date.now() - 2 * 60 * 60 * 1000), // 2 hours ago
->>>>>>> ff5b3eb8
     isRead: false,
     action: { label: 'View Invoice', path: '/vendors/invoices' }
   },
@@ -78,28 +59,6 @@
     id: '3',
     type: 'dispatch',
     title: 'Dispatch Reminder',
-<<<<<<< HEAD
-    message: 'Order #ORD-2025-020 is due for dispatch by 5:00 PM today',
-    timestamp: new Date(Date.now() - 45 * 60 * 1000), // 45 minutes ago
-    isRead: false,
-    action: { label: 'Update Dispatch', path: '/vendors/dispatch' }
-  },
-  {
-    id: '4',
-    type: 'invoice',
-    title: 'Invoice Approved',
-    message: 'Invoice #INV-2025-015 has been approved and payment is processing',
-    timestamp: new Date(Date.now() - 2 * 60 * 60 * 1000), // 2 hours ago
-    isRead: true,
-    action: { label: 'View Invoice', path: '/vendors/invoices' }
-  },
-  {
-    id: '5',
-    type: 'performance',
-    title: 'Performance Update',
-    message: 'Your monthly performance score: 4.8/5.0 - Excellent!',
-    timestamp: new Date(Date.now() - 4 * 60 * 60 * 1000), // 4 hours ago
-=======
     message: 'Order #ORD-2025-014 is due for dispatch today',
     timestamp: new Date(Date.now() - 4 * 60 * 60 * 1000), // 4 hours ago
     isRead: false,
@@ -111,20 +70,10 @@
     title: 'Performance Update',
     message: 'Your vendor rating has improved to 4.8/5.0',
     timestamp: new Date(Date.now() - 1 * 24 * 60 * 60 * 1000), // 1 day ago
->>>>>>> ff5b3eb8
     isRead: true,
     action: { label: 'View Performance', path: '/vendors/performance' }
   },
   {
-<<<<<<< HEAD
-    id: '6',
-    type: 'order',
-    title: 'Order Modification',
-    message: 'Order #ORD-2025-018 has been modified. Please review changes.',
-    timestamp: new Date(Date.now() - 1 * 24 * 60 * 60 * 1000), // 1 day ago
-    isRead: false,
-    action: { label: 'Review Order', path: '/vendors/orders' }
-=======
     id: '5',
     type: 'support',
     title: 'Support Ticket Resolved',
@@ -132,7 +81,6 @@
     timestamp: new Date(Date.now() - 2 * 24 * 60 * 60 * 1000), // 2 days ago
     isRead: true,
     action: { label: 'View Support', path: '/vendors/support' }
->>>>>>> ff5b3eb8
   }
 ]
 
@@ -144,12 +92,6 @@
   const [showProfile, setShowProfile] = useState(false)
   const [showNotifications, setShowNotifications] = useState(false)
   const [notifications, setNotifications] = useState<Notification[]>(sampleNotifications)
-<<<<<<< HEAD
-  const notificationsRef = useRef<HTMLDivElement>(null)
-  
-  const unreadCount = notifications.filter(n => !n.isRead).length
-
-=======
   const [sidebarOpen, setSidebarOpen] = useState(false)
   const [isMobile, setIsMobile] = useState(false)
   const notificationsRef = useRef<HTMLDivElement>(null)
@@ -171,7 +113,6 @@
     return () => window.removeEventListener('resize', checkScreenSize)
   }, [])
 
->>>>>>> ff5b3eb8
   // Close notifications dropdown when clicking outside
   useEffect(() => {
     function handleClickOutside(event: MouseEvent) {
@@ -185,8 +126,6 @@
       return () => document.removeEventListener('mousedown', handleClickOutside)
     }
   }, [showNotifications])
-<<<<<<< HEAD
-=======
 
   // Close sidebar when clicking outside on mobile
   useEffect(() => {
@@ -205,7 +144,6 @@
       return () => document.removeEventListener('mousedown', handleClickOutside)
     }
   }, [sidebarOpen, isMobile])
->>>>>>> ff5b3eb8
 
   function handleSearchSubmit(e: React.FormEvent) {
     e.preventDefault()
@@ -247,11 +185,7 @@
       case 'invoice': return FileText
       case 'dispatch': return Wallet
       case 'performance': return BarChart3
-<<<<<<< HEAD
-      case 'payment': return Wallet
-=======
       case 'support': return Users
->>>>>>> ff5b3eb8
       default: return Bell
     }
   }
@@ -270,15 +204,12 @@
     return `${diffInDays}d ago`
   }
 
-<<<<<<< HEAD
-=======
   function handleNavClick() {
     if (isMobile) {
       setSidebarOpen(false)
     }
   }
 
->>>>>>> ff5b3eb8
   return (
     <div className="min-h-screen" style={{ background: 'var(--color-happyplant-bg)', width: '100%', minHeight: '100vh', boxSizing: 'border-box', overflowX: 'hidden' }}>
       {/* Mobile Overlay */}
@@ -387,11 +318,7 @@
               <button 
                 onClick={() => setShowNotifications(!showNotifications)}
                 aria-label="Notifications" 
-<<<<<<< HEAD
-                className="relative p-0 rounded-md text-white hover:bg-white/10 p-2 transition-colors" 
-=======
                 className="relative p-2 rounded-md text-white hover:bg-white/10 transition-colors" 
->>>>>>> ff5b3eb8
                 style={{ background: 'transparent' }}
               >
                 <Bell size={18} />
@@ -403,13 +330,9 @@
               </button>
 
               {showNotifications && (
-<<<<<<< HEAD
-                <div className="absolute right-0 mt-2 w-96 max-h-[500px] rounded-lg shadow-lg border border-gray-200 z-50" style={{ background: 'white' }}>
-=======
                 <div className={`absolute right-0 mt-2 rounded-lg shadow-lg border border-gray-200 z-50 ${
                   isMobile ? 'w-[calc(100vw-2rem)] max-w-sm -mr-4' : 'w-96'
                 } max-h-[500px]`} style={{ background: 'white' }}>
->>>>>>> ff5b3eb8
                   {/* Notifications Header */}
                   <div className="px-4 py-3 border-b border-gray-200 flex items-center justify-between">
                     <h3 className="font-semibold text-gray-900">Vendor Notifications</h3>
@@ -452,19 +375,11 @@
                           >
                             <div className="flex items-start gap-3">
                               <div className={`p-2 rounded-full flex-shrink-0 ${
-<<<<<<< HEAD
-                                notification.type === 'order' ? 'bg-blue-100 text-blue-600' :
-                                notification.type === 'invoice' ? 'bg-green-100 text-green-600' :
-                                notification.type === 'dispatch' ? 'bg-orange-100 text-orange-600' :
-                                notification.type === 'performance' ? 'bg-purple-100 text-purple-600' :
-                                'bg-emerald-100 text-emerald-600'
-=======
                                 notification.type === 'order' ? 'bg-green-100 text-green-600' :
                                 notification.type === 'invoice' ? 'bg-blue-100 text-blue-600' :
                                 notification.type === 'dispatch' ? 'bg-purple-100 text-purple-600' :
                                 notification.type === 'performance' ? 'bg-orange-100 text-orange-600' :
                                 'bg-red-100 text-red-600'
->>>>>>> ff5b3eb8
                               }`}>
                                 <IconComponent size={16} />
                               </div>
